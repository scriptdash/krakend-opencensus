--- conflicted
+++ resolved
@@ -6,9 +6,9 @@
 	"encoding/json"
 	"errors"
 	"net/http"
+	"strings"
 	"sync"
 	"time"
-	"strings"
 
 	"github.com/devopsfaith/krakend/config"
 	"go.opencensus.io/plugin/ochttp"
@@ -146,52 +146,11 @@
 	SampleRate      int            `json:"sample_rate"`
 	ReportingPeriod int            `json:"reporting_period"`
 	EnabledLayers   *EnabledLayers `json:"enabled_layers"`
-<<<<<<< HEAD
-	Exporters       struct {
-		InfluxDB *struct {
-			Address      string `json:"address"`
-			Username     string `json:"username"`
-			Password     string `json:"password"`
-			Timeout      string `json:"timeout"`
-			PingEnabled  bool   `json:"ping"`
-			Database     string `json:"db"`
-			InstanceName string `json:"service_name"`
-			BufferSize   int    `json:"buffer_size"`
-		} `json:"influxdb"`
-		Zipkin *struct {
-			CollectorURL string `json:"collector_url"`
-			ServiceName  string `json:"service_name"`
-			IP           string `json:"ip"`
-			Port         int    `json:"port"`
-		} `json:"zipkin"`
-		Jaeger *struct {
-			Endpoint    string `json:"endpoint"`
-			ServiceName string `json:"service_name"`
-		} `json:"jaeger"`
-		Prometheus *struct {
-			Namespace       string `json:"namespace"`
-			Port            int    `json:"port"`
-			HostTag         bool   `json:"tag_host"`
-			PathTag         bool   `json:"tag_path"`
-			MethodTag       bool   `json:"tag_method"`
-			StatusCodeTag   bool   `json:"tag_statuscode"`
-		} `json:"prometheus"`
-		Logger *struct{} `json:"logger"`
-		Xray   *struct {
-			UseEnv    bool   `json:"use_env"`
-			Region    string `json:"region"`
-			AccessKey string `json:"access_key_id"`
-			SecretKey string `json:"secret_access_key"`
-			Version   string `json:"version"`
-		} `json:"xray"`
-		Stackdriver *struct {
-			ProjectID     string            `json:"project_id"`
-			MetricPrefix  string            `json:"metric_prefix"`
-			DefaultLabels map[string]string `json:"default_labels"`
-		} `json:"stackdriver"`
-	} `json:"exporters"`
-=======
 	Exporters       Exporters      `json:"exporters"`
+}
+
+type EndpointExtraConfig struct {
+	PathAggregation string `json:"path_aggregation"`
 }
 
 type Exporters struct {
@@ -230,8 +189,12 @@
 }
 
 type PrometheusConfig struct {
-	Namespace string `json:"namespace"`
-	Port      int    `json:"port"`
+	Namespace     string `json:"namespace"`
+	Port          int    `json:"port"`
+	HostTag       bool   `json:"tag_host"`
+	PathTag       bool   `json:"tag_path"`
+	MethodTag     bool   `json:"tag_method"`
+	StatusCodeTag bool   `json:"tag_statuscode"`
 }
 
 type XrayConfig struct {
@@ -265,11 +228,6 @@
 	Tags                   []string               `json:"tags"`
 	GlobalTags             map[string]interface{} `json:"global_tags"`
 	DisableCountPerBuckets bool                   `json:"disable_count_per_buckets"`
->>>>>>> 815fbc5a
-}
-
-type EndpointExtraConfig struct {
-	PathAggregation string `json:"path_aggregation"`
 }
 
 const (
@@ -380,7 +338,7 @@
 		lastArgument := string(cfg.Endpoint[strings.LastIndex(cfg.Endpoint, "/")+1:])
 		if strings.HasPrefix(lastArgument, ":") {
 			// lastArgument is a parameter, aggregate and overwrite path
-			return string(r.URL.Path[0:strings.LastIndex(r.URL.Path, "/")+1])+lastArgument
+			return string(r.URL.Path[0:strings.LastIndex(r.URL.Path, "/")+1]) + lastArgument
 		}
 	} else if aggregationMode == "off" {
 		// no aggregration (use with caution!)
@@ -397,13 +355,13 @@
 	if endpointExtraCfgErr == nil {
 		aggregationMode = endpointExtraCfg.PathAggregation
 	}
-	
+
 	if aggregationMode == "lastparam" {
 		// only aggregates the last section of the path if it is a parameter, will default to pattern mode if the last part of the url is not a parameter (misconfiguration)
 		lastArgument := string(cfg.URLPattern[strings.LastIndex(cfg.URLPattern, "/")+1:])
 		if strings.HasPrefix(lastArgument, ":") {
 			// lastArgument is a parameter, aggregate and overwrite path
-			return string(r.URL.Path[0:strings.LastIndex(r.URL.Path, "/")+1])+lastArgument
+			return string(r.URL.Path[0:strings.LastIndex(r.URL.Path, "/")+1]) + lastArgument
 		}
 	} else if aggregationMode == "off" {
 		// no aggregration (use with caution!)
